using System;
using System.Collections.Generic;
using System.Linq;
using Halibut.Diagnostics;
using Halibut.Transport.Protocol;

namespace Halibut.Transport
{
    public class ConnectionManager : IDisposable
    {
        readonly ConnectionPool<ServiceEndPoint, IConnection> pool = new ConnectionPool<ServiceEndPoint, IConnection>();
        readonly Dictionary<ServiceEndPoint, HashSet<IConnection>> activeConnections = new Dictionary<ServiceEndPoint, HashSet<IConnection>>();

        class DisposableNotifierConnection : IConnection
        {
            readonly IConnection connectionImplementation;
            readonly Action<IConnection> onDisposed;

            public DisposableNotifierConnection(IConnection connectionImplementation, Action<IConnection> onDisposed)
            {
                this.connectionImplementation = connectionImplementation;
                this.onDisposed = onDisposed;
            }

            public void Dispose()
            {
                connectionImplementation.Dispose();
                onDisposed(connectionImplementation);
            }

            public void NotifyUsed()
            {
                connectionImplementation.NotifyUsed();
            }

            public bool HasExpired()
            {
                return connectionImplementation.HasExpired();
            }

            public MessageExchangeProtocol Protocol => connectionImplementation.Protocol;
        }

        public IConnection AcquireConnection(IConnectionFactory connectionFactory, ServiceEndPoint serviceEndpoint, ILog log)
        {
            lock (activeConnections)
            {
                var connection = pool.Take(serviceEndpoint) ?? CreateConnection(connectionFactory, serviceEndpoint, log);
                AddConnectionToActiveConnections(serviceEndpoint, connection);

                return connection;
            }
        }

        IConnection CreateConnection(IConnectionFactory connectionFactory, ServiceEndPoint serviceEndpoint, ILog log)
        {
<<<<<<< HEAD
            var connection = connectionFactory.EstablishNewConnection(serviceEndpoint, log);
            connection.OnDisposed += OnConnectionDisposed;
=======
            var connection = pool.Take(serviceEndpoint);
            if (connection == null)
            {
                connection = new DisposableNotifierConnection(connectionFactory.EstablishNewConnection(serviceEndpoint, log), OnConnectionDisposed);
            }
>>>>>>> fef9a47a

            return connection;
        }

        void AddConnectionToActiveConnections(ServiceEndPoint serviceEndpoint, IConnection connection)
        {
            if (activeConnections.TryGetValue(serviceEndpoint, out var connections))
            {
                connections.Add(connection);
            }
            else
            {
                connections = new HashSet<IConnection> {connection};
                activeConnections.Add(serviceEndpoint, connections);
            }
        }

        public void ReleaseConnection(ServiceEndPoint serviceEndpoint, IConnection connection)
        {
            lock (activeConnections)
            {
                pool.Return(serviceEndpoint, connection);
                if (activeConnections.TryGetValue(serviceEndpoint, out var connections))
                {
                    connections.Remove(connection);
                }
            }
        }

        public void ClearPooledConnections(ServiceEndPoint serviceEndPoint, ILog log)
        {
            pool.Clear(serviceEndPoint, log);
        }

        public IReadOnlyCollection<IConnection> GetActiveConnections(ServiceEndPoint serviceEndPoint)
        {
            lock (activeConnections)
            {
                if (activeConnections.TryGetValue(serviceEndPoint, out var value))
                {
                    return value.ToArray();
                }
            }

            return Enumerable.Empty<IConnection>().ToArray();
        }

        public void Disconnect(ServiceEndPoint serviceEndPoint, ILog log)
        {
            ClearPooledConnections(serviceEndPoint, log);
            ClearActiveConnections(serviceEndPoint);
        }

        public void Dispose()
        {
            pool.Dispose();
        }


        void ClearActiveConnections(ServiceEndPoint serviceEndPoint)
        {
            lock (activeConnections)
            {
                if (activeConnections.TryGetValue(serviceEndPoint, out var activeConnectionsForEndpoint))
                {
                    foreach (var connection in activeConnectionsForEndpoint)
                    {
                        connection.Dispose();
                    }
                }
            }
        }

        void OnConnectionDisposed(IConnection connection)
        {
            lock (activeConnections)
            {
                var setsContainingConnection = activeConnections.Where(c => c.Value.Contains(connection)).ToList();
                var setsToRemoveCompletely = setsContainingConnection.Where(c => c.Value.Count == 1).ToList();
                foreach (var setContainingConnection in setsContainingConnection.Except(setsToRemoveCompletely))
                {
                    setContainingConnection.Value.Remove(connection);
                }

                foreach (var setToRemoveCompletely in setsToRemoveCompletely)
                {
                    activeConnections.Remove(setToRemoveCompletely.Key);
                }
            }
        }
    }
}<|MERGE_RESOLUTION|>--- conflicted
+++ resolved
@@ -10,36 +10,6 @@
     {
         readonly ConnectionPool<ServiceEndPoint, IConnection> pool = new ConnectionPool<ServiceEndPoint, IConnection>();
         readonly Dictionary<ServiceEndPoint, HashSet<IConnection>> activeConnections = new Dictionary<ServiceEndPoint, HashSet<IConnection>>();
-
-        class DisposableNotifierConnection : IConnection
-        {
-            readonly IConnection connectionImplementation;
-            readonly Action<IConnection> onDisposed;
-
-            public DisposableNotifierConnection(IConnection connectionImplementation, Action<IConnection> onDisposed)
-            {
-                this.connectionImplementation = connectionImplementation;
-                this.onDisposed = onDisposed;
-            }
-
-            public void Dispose()
-            {
-                connectionImplementation.Dispose();
-                onDisposed(connectionImplementation);
-            }
-
-            public void NotifyUsed()
-            {
-                connectionImplementation.NotifyUsed();
-            }
-
-            public bool HasExpired()
-            {
-                return connectionImplementation.HasExpired();
-            }
-
-            public MessageExchangeProtocol Protocol => connectionImplementation.Protocol;
-        }
 
         public IConnection AcquireConnection(IConnectionFactory connectionFactory, ServiceEndPoint serviceEndpoint, ILog log)
         {
@@ -54,18 +24,9 @@
 
         IConnection CreateConnection(IConnectionFactory connectionFactory, ServiceEndPoint serviceEndpoint, ILog log)
         {
-<<<<<<< HEAD
             var connection = connectionFactory.EstablishNewConnection(serviceEndpoint, log);
-            connection.OnDisposed += OnConnectionDisposed;
-=======
-            var connection = pool.Take(serviceEndpoint);
-            if (connection == null)
-            {
-                connection = new DisposableNotifierConnection(connectionFactory.EstablishNewConnection(serviceEndpoint, log), OnConnectionDisposed);
-            }
->>>>>>> fef9a47a
 
-            return connection;
+            return new DisposableNotifierConnection(connection, OnConnectionDisposed);
         }
 
         void AddConnectionToActiveConnections(ServiceEndPoint serviceEndpoint, IConnection connection)
@@ -95,7 +56,10 @@
 
         public void ClearPooledConnections(ServiceEndPoint serviceEndPoint, ILog log)
         {
-            pool.Clear(serviceEndPoint, log);
+            lock (activeConnections)
+            {
+                pool.Clear(serviceEndPoint, log);
+            }
         }
 
         public IReadOnlyCollection<IConnection> GetActiveConnections(ServiceEndPoint serviceEndPoint)
@@ -154,5 +118,41 @@
                 }
             }
         }
+
+        class DisposableNotifierConnection : IConnection
+        {
+            readonly IConnection connectionImplementation;
+            readonly Action<IConnection> onDisposed;
+
+            public DisposableNotifierConnection(IConnection connectionImplementation, Action<IConnection> onDisposed)
+            {
+                this.connectionImplementation = connectionImplementation;
+                this.onDisposed = onDisposed;
+            }
+
+            public void Dispose()
+            {
+                try
+                {
+                    connectionImplementation.Dispose();
+                }
+                finally
+                {
+                    onDisposed(this);
+                }
+            }
+
+            public void NotifyUsed()
+            {
+                connectionImplementation.NotifyUsed();
+            }
+
+            public bool HasExpired()
+            {
+                return connectionImplementation.HasExpired();
+            }
+
+            public MessageExchangeProtocol Protocol => connectionImplementation.Protocol;
+        }
     }
 }