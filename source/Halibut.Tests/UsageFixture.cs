using System;
using System.Collections.Generic;
using System.Diagnostics;
using System.IO;
using System.IO.Compression;
using System.Linq;
using System.Net;
using System.Net.Http;
using System.Net.Sockets;
using System.Security.Cryptography.X509Certificates;
using System.Threading.Tasks;
using FluentAssertions;
using Halibut.ServiceModel;
using Halibut.Tests.TestServices;
using Newtonsoft.Json.Bson;
using NUnit.Framework;

namespace Halibut.Tests
{
    public class UsageFixture
    {
      
        static DelegateServiceFactory GetDelegateServiceFactory()
        {
            var services = new DelegateServiceFactory();
            services.Register<IEchoService>(() => new EchoService());
            return services;
        }

        [Test]
        public void OctopusCanDiscoverTentacle()
        {
            var services = GetDelegateServiceFactory();
            using (var octopus = new HalibutRuntime(services, Certificates.Octopus))
            using (var tentacleListening = new HalibutRuntime(services, Certificates.TentacleListening))
            {
                var tentaclePort = tentacleListening.Listen();

                var info = octopus.Discover(new Uri("https://localhost:" + tentaclePort));
                info.RemoteThumbprint.Should().Be(Certificates.TentacleListeningPublicThumbprint);
            }
        }
       

        [Test]
        public void OctopusCanSendMessagesToListeningTentacle()
        {
            var services = GetDelegateServiceFactory();
            using (var octopus = new HalibutRuntime(services, Certificates.Octopus))
            using (var tentacleListening = new HalibutRuntime(services, Certificates.TentacleListening))
            {
                var tentaclePort = tentacleListening.Listen();
                tentacleListening.Trust(Certificates.OctopusPublicThumbprint);

                var echo = octopus.CreateClient<IEchoService>("https://localhost:" + tentaclePort, Certificates.TentacleListeningPublicThumbprint);
                echo.SayHello("Deploy package A").Should().Be("Deploy package A...");
                var watch = Stopwatch.StartNew();
                for (var i = 0; i < 2000; i++)
                {
                    echo.SayHello("Deploy package A").Should().Be("Deploy package A...");
                }

                Console.WriteLine("Complete in {0:n0}ms", watch.ElapsedMilliseconds);
            }
        }

        [Test]
        public void OctopusCanSendMessagesToPollingTentacle()
        {
            var services = GetDelegateServiceFactory();
            using (var octopus = new HalibutRuntime(services, Certificates.Octopus))
            using (var tentaclePolling = new HalibutRuntime(services, Certificates.TentaclePolling))
            {
                var octopusPort = octopus.Listen();
                octopus.Trust(Certificates.TentaclePollingPublicThumbprint);

                tentaclePolling.Poll(new Uri("poll://SQ-TENTAPOLL"), new ServiceEndPoint(new Uri("https://localhost:" + octopusPort), Certificates.OctopusPublicThumbprint));

                var echo = octopus.CreateClient<IEchoService>("poll://SQ-TENTAPOLL", Certificates.TentaclePollingPublicThumbprint);
                for (var i = 0; i < 2000; i++)
                {
                    echo.SayHello("Deploy package A" + i).Should().Be("Deploy package A" + i + "...");
                }
            }
        }

<<<<<<< HEAD
        [Fact]
=======
#if HAS_SERVICE_POINT_MANAGER
        [Test]
>>>>>>> 59b49af1
        public void OctopusCanSendMessagesToWebSocketPollingTentacle()
        {
            var services = GetDelegateServiceFactory();
            const int octopusPort = 8450;
            AddSslCertToLocalStoreAndRegisterFor("0.0.0.0:" + octopusPort);

            try
            {
                using (var octopus = new HalibutRuntime(services, Certificates.Octopus))
                using (var tentaclePolling = new HalibutRuntime(services, Certificates.TentaclePolling))
                {
                    octopus.ListenWebSocket($"https://+:{octopusPort}/Halibut");
                    octopus.Trust(Certificates.TentaclePollingPublicThumbprint);

                    tentaclePolling.Poll(new Uri("poll://SQ-TENTAPOLL"), new ServiceEndPoint(new Uri($"wss://localhost:{octopusPort}/Halibut"), Certificates.SslThumbprint));

                    var echo = octopus.CreateClient<IEchoService>("poll://SQ-TENTAPOLL", Certificates.TentaclePollingPublicThumbprint);
                    for (var i = 0; i < 2000; i++)
                    {
                        echo.SayHello("Deploy package A" + i).Should().Be("Deploy package A" + i + "...");
                    }
                }
            }
            catch(NotSupportedException nse) when (nse.Message == "The netstandard build of this library cannot act as the client in a WebSocket polling setup")
            {
                
            }
            finally
            {
                RemoveSslCertBindingFor("0.0.0.0:" + octopusPort);
            }
        }

        [Test]
        public void StreamsCanBeSentToListening()
        {
            var services = GetDelegateServiceFactory();
            using (var octopus = new HalibutRuntime(services, Certificates.Octopus))
            using (var tentacleListening = new HalibutRuntime(services, Certificates.TentacleListening))
            {
                var tentaclePort = tentacleListening.Listen();
                tentacleListening.Trust(Certificates.OctopusPublicThumbprint);

                var data = new byte[1024 * 1024 + 15];
                new Random().NextBytes(data);

                var echo = octopus.CreateClient<IEchoService>("https://localhost:" + tentaclePort, Certificates.TentacleListeningPublicThumbprint);

                for (var i = 0; i < 100; i++)
                {
                    var count = echo.CountBytes(DataStream.FromBytes(data));
                    count.Should().Be(1024 * 1024 + 15);
                }
            }
        }

        [Test]
        public void StreamsCanBeSentToPolling()
        {
            var services = GetDelegateServiceFactory();
            using (var octopus = new HalibutRuntime(services, Certificates.Octopus))
            using (var tentaclePolling = new HalibutRuntime(services, Certificates.TentaclePolling))
            {
                var octopusPort = octopus.Listen();
                octopus.Trust(Certificates.TentaclePollingPublicThumbprint);

                tentaclePolling.Poll(new Uri("poll://SQ-TENTAPOLL"), new ServiceEndPoint(new Uri("https://localhost:" + octopusPort), Certificates.OctopusPublicThumbprint));

                var echo = octopus.CreateClient<IEchoService>("poll://SQ-TENTAPOLL", Certificates.TentaclePollingPublicThumbprint);

                var data = new byte[1024 * 1024 + 15];
                new Random().NextBytes(data);

                for (var i = 0; i < 100; i++)
                {
                    var count = echo.CountBytes(DataStream.FromBytes(data));
                    count.Should().Be(1024 * 1024 + 15);
                }
            }
        }

        [Test]
        public void SupportsDifferentServiceContractMethods()
        {
            var services = GetDelegateServiceFactory();
            services.Register<ISupportedServices>(() => new SupportedServices());
            using (var octopus = new HalibutRuntime(Certificates.Octopus))
            using (var tentacleListening = new HalibutRuntime(services, Certificates.TentacleListening))
            {
                tentacleListening.Trust(Certificates.OctopusPublicThumbprint);
                var tentaclePort = tentacleListening.Listen();

                var echo = octopus.CreateClient<ISupportedServices>("https://localhost:" + tentaclePort, Certificates.TentacleListeningPublicThumbprint);
                echo.MethodReturningVoid(12, 14);

                echo.Hello().Should().Be("Hello");
                echo.Hello("a").Should().Be("Hello a");
                echo.Hello("a", "b").Should().Be("Hello a b");
                echo.Hello("a", "b", "c").Should().Be("Hello a b c");
                echo.Hello("a", "b", "c", "d").Should().Be("Hello a b c d");
                echo.Hello("a", "b", "c", "d", "e").Should().Be("Hello a b c d e");
                echo.Hello("a", "b", "c", "d", "e", "f").Should().Be("Hello a b c d e f");
                echo.Hello("a", "b", "c", "d", "e", "f", "g").Should().Be("Hello a b c d e f g");
                echo.Hello("a", "b", "c", "d", "e", "f", "g", "h").Should().Be("Hello a b c d e f g h");
                echo.Hello("a", "b", "c", "d", "e", "f", "g", "h", "i").Should().Be("Hello a b c d e f g h i");
                echo.Hello("a", "b", "c", "d", "e", "f", "g", "h", "i", "j").Should().Be("Hello a b c d e f g h i j");
                echo.Hello("a", "b", "c", "d", "e", "f", "g", "h", "i", "j", "k").Should().Be("Hello a b c d e f g h i j k");

                echo.Add(1, 2).Should().Be(3);
                echo.Add(1.00, 2.00).Should().Be(3.00);
                echo.Add(1.10M, 2.10M).Should().Be(3.20M);

                echo.Ambiguous("a", "b").Should().Be("Hello string");
                echo.Ambiguous("a", new Tuple<string, string>("a", "b")).Should().Be("Hello tuple");

                var ex = Assert.Throws<HalibutClientException>(() => echo.Ambiguous("a", (string)null));
                ex.Message.Should().Contain("Ambiguous");
            }
        }

        [Test]
        public void StreamsCanBeSentToListeningWithProgressReporting()
        {
            var services = GetDelegateServiceFactory();
            using (var octopus = new HalibutRuntime(services, Certificates.Octopus))
            using (var tentacleListening = new HalibutRuntime(services, Certificates.TentacleListening))
            {
                var tentaclePort = tentacleListening.Listen();
                tentacleListening.Trust(Certificates.OctopusPublicThumbprint);

                var progressReported = new List<int>();

                var data = new byte[1024 * 1024 * 16 + 15];
                new Random().NextBytes(data);
                var stream = new MemoryStream(data);

                var echo = octopus.CreateClient<IEchoService>("https://localhost:" + tentaclePort, Certificates.TentacleListeningPublicThumbprint);

                var count = echo.CountBytes(DataStream.FromStream(stream, progressReported.Add));
                count.Should().Be(1024 * 1024 * 16 + 15);

                progressReported.Should().ContainInOrder(Enumerable.Range(1, 100));
            }
        }

        [TestCase("https://127.0.0.1:{port}")]
        [TestCase("https://127.0.0.1:{port}/")]
        [TestCase("https://localhost:{port}")]
        [TestCase("https://localhost:{port}/")]
        [TestCase("https://{machine}:{port}")]
        [TestCase("https://{machine}:{port}/")]
        public void SupportsHttpsGet(string uriFormat)
        {
            var services = GetDelegateServiceFactory();
            using (var octopus = new HalibutRuntime(services, Certificates.Octopus))
            {
                var listenPort = octopus.Listen();
                var uri = uriFormat.Replace("{machine}", Environment.MachineName).Replace("{port}", listenPort.ToString());

                var result = DownloadStringIgnoringCertificateValidation(uri);

                result.Should().Be("<html><body><p>Hello!</p></body></html>");
            }
        }

        [TestCase("<html><body><h1>Welcome to Octopus Server!</h1><p>It looks like everything is running just like you expected, well done.</p></body></html>", null)]
        [TestCase("Simple text works too!", null)]
        [TestCase("", null)]
        [TestCase(null, "<html><body><p>Hello!</p></body></html>")]
        public void CanSetCustomFriendlyHtmlPage(string html, string expectedResult = null)
        {
            var services = GetDelegateServiceFactory();
            expectedResult = expectedResult ?? html; // Handle the null case which reverts to default html

            using (var octopus = new HalibutRuntime(services, Certificates.Octopus))
            {
                octopus.SetFriendlyHtmlPageContent(html);
                var listenPort = octopus.Listen();

                var result = DownloadStringIgnoringCertificateValidation("https://localhost:" + listenPort);

                result.Should().Be(expectedResult);
            }
        }

        [Test]
        public void CanSetCustomFriendlyHtmlPageHeaders()
        {
            var services = GetDelegateServiceFactory();
            using (var octopus = new HalibutRuntime(services, Certificates.Octopus))
            {
                octopus.SetFriendlyHtmlPageHeaders(new Dictionary<string, string> {{"X-Content-Type-Options", "nosniff"}, {"X-Frame-Options", "DENY"}});
                var listenPort = octopus.Listen();

                var result = GetHeadersIgnoringCertificateValidation("https://localhost:" + listenPort).ToList();

                result.Should().Contain(x => x.Key == "X-Content-Type-Options" && x.Value == "nosniff");
                result.Should().Contain(x => x.Key == "X-Frame-Options" && x.Value == "DENY");
            }
        }

        [Test]
        [System.ComponentModel.Description("Connecting over a non-secure connection should cause the socket to be closed by the server. The socket used to be held open indefinitely for any failure to establish an SslStream.")]
        public void ConnectingOverHttpShouldFailQuickly()
        {
            var task = Task.Run(() => DoConnectingOverHttpShouldFailQuickly());
            if (!task.Wait(5000))
            {
                Assert.True(false, "Test did not complete within timeout");
            }
        }

        void DoConnectingOverHttpShouldFailQuickly()
        {
            var services = GetDelegateServiceFactory();
            using (var octopus = new HalibutRuntime(services, Certificates.Octopus))
            {
                var listenPort = octopus.Listen();
                Assert.Throws<WebException>(() => DownloadStringIgnoringCertificateValidation("http://localhost:" + listenPort));
            }
        }

        static string DownloadStringIgnoringCertificateValidation(string uri)
        {
            using (var webClient = new WebClient())
            {
                try
                {
                    // We need to ignore server certificate validation errors - the server certificate is self-signed
                    ServicePointManager.ServerCertificateValidationCallback = (sender, certificate, chain, errors) => true;
                    return webClient.DownloadString(uri);
                }
                finally
                {
                    // And restore it back to default behaviour
                    ServicePointManager.ServerCertificateValidationCallback = null;
                }
            }
        }

        static IEnumerable<KeyValuePair<string, string>> GetHeadersIgnoringCertificateValidation(string uri)
        {
            using (var webClient = new WebClient())
            {
                try
                {
                    // We need to ignore server certificate validation errors - the server certificate is self-signed
                    ServicePointManager.ServerCertificateValidationCallback = (sender, certificate, chain, errors) => true;
                    var response = webClient.DownloadString(uri);
                    foreach (string key in webClient.ResponseHeaders)
                    {
                        yield return new KeyValuePair<string, string>(key, webClient.ResponseHeaders[key]);
                    }
                }
                finally
                {
                    // And restore it back to default behaviour
                    ServicePointManager.ServerCertificateValidationCallback = null;
                }
            }
        }

        static void AddSslCertToLocalStoreAndRegisterFor(string address)
        {
            var store = new X509Store(StoreName.My, StoreLocation.LocalMachine);
            store.Open(OpenFlags.ReadWrite);
            store.Add(Certificates.Ssl);
            store.Close();


            var proc = new Process()
            {
                StartInfo = new ProcessStartInfo("netsh", $"http add sslcert ipport={address} certhash={Certificates.SslThumbprint} appid={{2e282bfb-fce9-40fc-a594-2136043e1c8f}}")
                {
                    RedirectStandardOutput = true,
                    RedirectStandardError = true,
                    UseShellExecute = false
                }
            };
            proc.Start();
            proc.WaitForExit();
            var output = proc.StandardOutput.ReadToEnd();

            if (proc.ExitCode != 0 && !output.Contains("Cannot create a file when that file already exists"))
            {
                Console.WriteLine(output);
                Console.WriteLine(proc.StandardError.ReadToEnd());
                throw new Exception("Could not bind cert to port");
            }
        }

        static void RemoveSslCertBindingFor(string address)
        {
            var proc = new Process()
            {
                StartInfo = new ProcessStartInfo("netsh", $"http delete sslcert ipport={address}")
                {
                    RedirectStandardOutput = true,
                    RedirectStandardError = true,
                    UseShellExecute = false
                }
            };
            proc.Start();
            proc.WaitForExit();
            var output = proc.StandardOutput.ReadToEnd();

            if (proc.ExitCode != 0)
            {
                Console.WriteLine(output);
                Console.WriteLine(proc.StandardError.ReadToEnd());
                throw new Exception("The system cannot find the file specified");
            }
        }
    }
}<|MERGE_RESOLUTION|>--- conflicted
+++ resolved
@@ -84,12 +84,7 @@
             }
         }
 
-<<<<<<< HEAD
-        [Fact]
-=======
-#if HAS_SERVICE_POINT_MANAGER
-        [Test]
->>>>>>> 59b49af1
+        [Test]
         public void OctopusCanSendMessagesToWebSocketPollingTentacle()
         {
             var services = GetDelegateServiceFactory();
